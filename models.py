import math

import torch
import torch.nn as nn


PE_MAX_LEN = 128  # max length of positional encoding, i.e. max number of patches from an image
K_DIM = 24
V_DIM = 32


class PositionalEncoding(nn.Module):
    def __init__(self, model_dim, max_len=PE_MAX_LEN):
        super().__init__()

        self.pe = torch.zeros(max_len, model_dim)
        position = torch.arange(0, max_len, dtype=torch.float).unsqueeze(1)
        div_term = torch.exp(torch.arange(0, model_dim, 2) * -(math.log(10_000.0) / model_dim))
        self.pe[:, 0::2] = torch.sin(position * div_term)
        self.pe[:, 1::2] = torch.cos(position * div_term)
        self.pe = self.pe.unsqueeze(0)  # add batch dimension

    def forward(self, x):
        return x + self.pe[:, : x.size(1)]


class Patchify(nn.Module):
    # think of each patch as an image token (i.e. as a word, if this was NLP)
    def __init__(self, patch_size=7, model_dim=64):
        super().__init__()
        self.unfold = nn.Unfold(kernel_size=patch_size, stride=patch_size)
        self.linear = nn.Linear(patch_size**2, model_dim, bias=False)

    def forward(self, x):
        patches = self.unfold(x)
        rotated = patches.permute(0, 2, 1)
        return self.linear(rotated)


class Encoder(nn.Module):
    def __init__(self, model_dim=64, ffn_dim=64):
        super().__init__()
        self.model_dim = model_dim
        self.wq = nn.Linear(model_dim, K_DIM, bias=False)
        self.wk = nn.Linear(model_dim, K_DIM, bias=False)
        self.wv = nn.Linear(model_dim, V_DIM, bias=False)
        self.ffn = nn.Sequential(
            nn.Linear(V_DIM, ffn_dim),
            nn.ReLU(),
            nn.Linear(ffn_dim, model_dim),
        )

    # TODO: add residual connection and layer normalization logic
    def forward(self, x):
        q = self.wq(x)
        k = self.wk(x)
        v = self.wv(x)
        kt = k.permute(0, 2, 1)

        # do attention(Q, K, V) = softmax(Q·K^T / sqrt(dims))·V to get hidden state (where · is dot product)
        attn_dot_product = torch.matmul(q, kt)
        attn_scaled = attn_dot_product / math.sqrt(K_DIM)
        attn_probs = torch.softmax(attn_scaled, dim=1)
        hidden = torch.matmul(attn_probs, v)

        # pass attention output through feed-forward sub-layer (basic MLP)
        return self.ffn(hidden)


class BaseClassifier(nn.Module):
    def __init__(
        self,
        patch_size: int = 7,
        model_dim: int = 64,
        num_encoders: int = 6,
        use_pe: bool = True,
    ):
        super().__init__()
        self.patchify = Patchify(patch_size, model_dim)
        self.use_pe = use_pe
        self.pe = PositionalEncoding(model_dim)
        # here, 'multi-head dot-product self attention blocks [...] completely replace convolutions' (see 16x16)
        # TODO: use multi-head attention (currently have single head)
        self.encoders = nn.ModuleList([Encoder(model_dim) for _ in range(num_encoders)])

    def forward(self, x):
        patched = self.patchify(x)
        if self.use_pe:
            patched = self.pe(patched)
        for encoder in self.encoders:
            patched = encoder(patched)
        return patched


class Classifier(BaseClassifier):
    def __init__(
        self,
        patch_size: int = 7,
        model_dim: int = 64,
        num_encoders: int = 6,
        use_pe: bool = True,
    ):
        super().__init__(num_encoders, patch_size, model_dim, use_pe)
        self.linear = nn.Linear(model_dim, 10)

<<<<<<< HEAD
    def forward(self, x):
        base = super().forward(x)
=======
    def forward(self, images):
        base = super().forward(images)
>>>>>>> d57abe43
        return self.linear(base).mean(dim=1)


class Decoder(nn.Module):
    def __init__(self, tfeatures, efeatures):
        super().__init__()
        self.wq = nn.Linear(tfeatures, 24, bias=False)
        self.wk = nn.Linear(efeatures, 24, bias=False)
        self.wv = nn.Linear(efeatures, 24, bias=False)
        self.wh = nn.Linear(24, tfeatures, bias=False)

    def forward(self, encoded, text):
        q = self.wq(text)
        k = self.wk(encoded)
        v = self.wv(encoded)
        kt = k.permute(0, 2, 1)
        a = torch.matmul(q, kt)
        a = a / math.sqrt(24)
        a = torch.softmax(a, dim=1)
        h1 = torch.matmul(a, v)
        return self.wh(h1)


class Predictor(BaseClassifier):
    def __init__(self, num_coders=6, patch_size=14, tfeatures=11, efeatures=64):
        super().__init__(num_encoders=num_coders, patch_size=patch_size, model_dim=efeatures)
        self.decoders = nn.ModuleList([Decoder(tfeatures, efeatures) for _ in range(num_coders)])
        self.linear = nn.Linear(tfeatures, 13)

    def forward(self, images, input_seqs):
        encoded = super().forward(images)
        x = input_seqs
        for decoder in self.decoders:
            x = decoder(encoded, x)
        return self.linear(x).mean(dim=1)<|MERGE_RESOLUTION|>--- conflicted
+++ resolved
@@ -103,13 +103,8 @@
         super().__init__(num_encoders, patch_size, model_dim, use_pe)
         self.linear = nn.Linear(model_dim, 10)
 
-<<<<<<< HEAD
-    def forward(self, x):
-        base = super().forward(x)
-=======
     def forward(self, images):
         base = super().forward(images)
->>>>>>> d57abe43
         return self.linear(base).mean(dim=1)
 
 
